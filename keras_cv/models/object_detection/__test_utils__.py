# Copyright 2022 The KerasCV Authors
#
# Licensed under the Apache License, Version 2.0 (the "License");
# you may not use this file except in compliance with the License.
# You may obtain a copy of the License at
#
#     https://www.apache.org/licenses/LICENSE-2.0
#
# Unless required by applicable law or agreed to in writing, software
# distributed under the License is distributed on an "AS IS" BASIS,
# WITHOUT WARRANTIES OR CONDITIONS OF ANY KIND, either express or implied.
# See the License for the specific language governing permissions and
# limitations under the License.
import tensorflow as tf

import keras_cv


def _create_bounding_box_dataset(bounding_box_format, use_dictionary_box_format=False):

    # Just about the easiest dataset you can have, all classes are 0, all boxes are
    # exactly the same.  [1, 1, 2, 2] are the coordinates in xyxy
<<<<<<< HEAD
    xs = tf.ones((10, 512, 512, 3), dtype=tf.float32)
    y_classes = tf.zeros((10, 10), dtype=tf.float32)
=======
    xs = tf.ones((5, 256, 256, 3), dtype=tf.float32)
    y_classes = tf.zeros((5, 10, 1), dtype=tf.float32)
>>>>>>> 3793458e

    ys = tf.constant([0.25, 0.25, 0.1, 0.1], dtype=tf.float32)
    ys = tf.expand_dims(ys, axis=0)
    ys = tf.expand_dims(ys, axis=0)
    ys = tf.tile(ys, [5, 10, 1])
    ys = keras_cv.bounding_box.convert_format(
        ys, source="rel_xywh", target=bounding_box_format, images=xs, dtype=tf.float32
    )
    num_dets = tf.ones([5])

    if use_dictionary_box_format:
        return tf.data.Dataset.from_tensor_slices(
            (xs, {"boxes": ys, "classes": y_classes, "num_dets": num_dets})
        ).batch(5, drop_remainder=True)
    else:
        return xs, {"boxes": ys, "classes": y_classes}<|MERGE_RESOLUTION|>--- conflicted
+++ resolved
@@ -20,13 +20,8 @@
 
     # Just about the easiest dataset you can have, all classes are 0, all boxes are
     # exactly the same.  [1, 1, 2, 2] are the coordinates in xyxy
-<<<<<<< HEAD
-    xs = tf.ones((10, 512, 512, 3), dtype=tf.float32)
-    y_classes = tf.zeros((10, 10), dtype=tf.float32)
-=======
     xs = tf.ones((5, 256, 256, 3), dtype=tf.float32)
-    y_classes = tf.zeros((5, 10, 1), dtype=tf.float32)
->>>>>>> 3793458e
+    y_classes = tf.zeros((5, 10), dtype=tf.float32)
 
     ys = tf.constant([0.25, 0.25, 0.1, 0.1], dtype=tf.float32)
     ys = tf.expand_dims(ys, axis=0)
