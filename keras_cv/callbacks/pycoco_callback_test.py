--- conflicted
+++ resolved
@@ -55,8 +55,6 @@
 
         self.assertAllInSet(
             [f"val_{metric}" for metric in METRIC_NAMES], history.history.keys()
-<<<<<<< HEAD
-=======
         )
 
     def test_model_fit_rcnn(self):
@@ -87,5 +85,4 @@
         history = model.fit(train_ds, callbacks=[callback])
         self.assertAllInSet(
             [f"val_{metric}" for metric in METRIC_NAMES], history.history.keys()
->>>>>>> 81c84adb
         )